Change Log
===

<<<<<<< HEAD
=======
v3.7.1
---
* Stable release containing changes from the last dev release

>>>>>>> cc505ee1
v3.7.0-dev.2
---
* [bugfix] Improve handling of paths provided via the -c CLI option (#1083)

v3.7.0
---
* Stable release containing changes from the last dev release

v3.7.0-dev.1
---
* [enhancement] `extends` field for `tslint.json` files (#997)
* [enhancement] `--force` CLI option (#1059)
* [enhancement] Improve how `Linter` class handles configurations with a `rulesDirectory` field (#1035)
* [new-rule] `no-angle-bracket-type-assertion` rule (#639)
* [new-rule-option] "allow-undefined-check" option for `triple-equals` rule (#602)
* [new-rule-option] "always-prefix" and "never-prefix" option for `interface-name` rule (#512)

Thanks to our contributors!
* @Arnavion
* @chrismbarr
* @ChrisPearce
* @JoshuaKGoldberg
* @patsissonso
* @sasidhar
* @unional
* @vvakame

v3.6.0
---
* Stable release containing changes from the last dev release

v3.6.0-dev.1
---
* [enhancement] Add `--exclude` CLI option (#915)
* [bugfix] Fix `no-shadowed-variable` rule handling of standalone blocks (#1021)
* [deprecation] Configuration through `package.json` files (#1020)
* [API] Export additional configuration methods from top-level "tslint" module (#1009)

Thanks to our contributors!
* @blakeembrey
* @hamhut1066
* @meowtec

v3.5.0
---
* Stable release containing changes from the last dev release

v3.5.0-dev.1
---
* [new-rule-option] "ignore-pattern" option for `no-unused-variable` rule (#314)
* [bugfix] Fix occassional crash in `no-string-literal` rule (#906)
* [enhancement] Tweak behavior of `member-ordering` rule with regards to arrow function types in interfaces (#226)

Thanks to our contributors!
* @arusakov
* @Pajn

v3.4.0
---
* Stable release containing changes from the last two dev releases

v3.4.0-dev.2
---
* [new-rule-option] "arrow-parameter" option for `typedef` rule (#333)
* [new-rule-option] "never" option for `semicolon` rule (#363)
* [new-rule-option] "onespace" setting for `typedef-whitespace` rule (#888)
* [new-rule-option] `typedef-whitespace` rule can now check spacing on right side of typdef colon (#888)
* [enhancement] `member-ordering` rule treats arrow functions as methods (#226)
* [bugfix] Handle spaces before typedefs correctly in `typedef-whitespace` rule (#955)
* [bugfix] `label-position` rule now allows labels on `for-of` loops (#959)

Thanks to our contributors!
* @b0r3as
* @ChaseMoskal
* @Pajn
* @pe8ter
* @tomduncalf

v3.4.0-dev.1
---
* [enhancement] Revamped testing system (#620)
  * Writing tests for rules is now much simpler with a linter DSL.
    See exisitng tests in `test/rules/**/*.ts.lint` for examples.
* [enhancement] New msbuild formatter (#947)
* [bugfix] Fix handling of multiline literals in `trailing-comma` rule (#856)
* [bugfix] `one-line` rule correctly checks space between `catch` and opening brace (#925)
* [bugfix] `one-line` rule correctly checks multiline variable declarations (#935)
* [new-rule-option] New option `check-finally` for `one-line` rule (#925)
* __BREAKING CHANGES__
  * [bugfix] Report error when a rule in the config file is not found (#598)

Thanks to our contributors!
* @mmv
* @pe8ter

v3.3.0-dev.2
---
* Add TypeScript peer dependency `>=1.9.0-dev` to support latest nightlies

v3.3.0
---
* [bugfix] Tweak TSLint build so TSLint works with typescript@next (#926)

v3.3.0-dev.1
---
* [bugfix] Correctly handle more than one custom rules directory (#928)

v3.2.2
---
* Stable release containing changes from the last dev release

v3.2.2-dev.1
---
* [enhancement] Throw an error if a path to a directory of custom rules is invalid (#910)
* [new-rule-option] "jsx-single" and "jsx-double" options for `quotemark` rule (#673)
* [bugfix] Handle paths to directories of custom rules more accurately
* [bugfix] `no-unused-expression` rule handles `await` statements correctly (#887)

v3.2.1
---
* Stable release containing changes from the last dev release

v3.2.1-dev.1
---
* [enhancement] automatically generate a `tslint.json` file with new `--init` CLI command (#717)
* [bugfix] `no-var-keyword` rule detects the use of `var` in all types of `for` loops (#855)

v3.2.0
---
* Stable release containing changes from last two dev releases

v3.2.0-dev.2
---
* [bugfix] formatters are now exported correctly to work with TS 1.8 (#863)

v3.2.0-dev.1
---
* [bugfix] fixed bug in how custom rules directories are registered (#844)
* [enhancement] better support for globs in CLI (#827)
* [new-rule] `no-null-keyword` rule (#722)

v3.1.1
---
* Bump TypeScript peer dependency to `>= 1.7.3` due to `const enum` incompatibility (#832)

v3.1.0
---
* [bugfix] build with TS v1.7.3 to fix null pointer exception (#832)
* [bugfix] fixed false positive in `no-require-imports` rule (#816)

v3.1.0-dev.1
---
* [bugfix] fixed `no-shadowed-variable` false positives when handling destructuring in function params (#727)
* [enhancement] `rulesDirectory` in `tslint.json` now supports multiple file paths (#795)

v3.0.0
---
* [bugfix] `member-access` rule now handles object literals and get/set accessors properly (#801)
    * New rule options: `check-accessor` and `check-constructor`
* All the changes from the following releases, including some **breaking changes**:
    * `3.0.0-dev.3`
    * `3.0.0-dev.2`
    * `3.0.0-dev.1`
    * `2.6.0-dev.2`
    * `2.6.0-dev.1`

v3.0.0-dev.3
---
* TypeScript is now a peerDependency (#791)
* [bugfix] `no-unused-variable` rule with `react` option works with self-closing JSX tags (#776)
* [bugfix] `use-strict` bugfix (#544)

v3.0.0-dev.2
---
* [new-rule-option] "react" option for `no-unused-variable` rule (#698, #725)
* [bugfix] Fix how `Linter` is exported from "tslint" module (#760)
* [bugfix] `no-use-before-declare` rule doesn't crash on uncompilable code (#763)

v3.0.0-dev.1
---
* **BREAKING CHANGES**
    * Rearchitect TSLint to use external modules instead of merged namespaces (#726)
        * Dependencies need to be handled differently now by custom rules and formatters
        * See the [PR](https://github.com/palantir/tslint/pull/726) for full details about this change
    * `no-trailing-comma` rule removed, it is replaced by the `trailing-comma` rule (#687)
    * Rename `sort-object-literal-keys` rule to `object-literal-sort-keys` (#304, #537)
    * `Lint.abstract()` has been removed (#700)
* [new-rule] `trailing-comma` rule (#557, #687)
* [new-rule-option] "ban-keywords" option for `variable-name` rule (#735, #748)
* [bugfix] `typedef` rule now handles `for-of` loops correctly (#743)
* [bugfix] Handle tslint.json utf-8 files which have a BOM correctly (#90)

v2.6.0-dev.2
---
* Upgrade TypeScript compiler to `v1.7.0-dev.20151003`
* [bugfix] `no-unused-expression` rule now handles yield expressions properly (#706)

v2.6.0-dev.1
---
* Upgrade TypeScript compiler to `v1.7.0-dev.20150924`

v2.5.1
---
* [new-rule] no-inferrable-types rule (#676)
* [new-rule-option] "avoid-escape" option for quotemark rule (#543)
* [bugfix] type declaration for tslint external module #686
* [enhancement] `AbstractRule` and `AbstractFormatter` are now abstract classes (#631)
    * Note: `Lint.abstract()` is now deprecated

v2.5.0
---
* Use TypeScript compiler `v1.6.2`
* [bugfixes] #637, #642, #650, #652
* [bugfixes] fix various false positives in `no-unused-variable` rule (#570, #613, #663)
* Update project setup for latest VSCode (#662)

v2.5.0-beta
---
* Use TypeScript compiler `v1.6.0-beta`
* [bugfix] Fix `no-internal-module` false positives on nested namespaces (#600)
* [docs] Add documentation for `sort-object-literal-keys` rule

v2.5.0-dev.5
---
* Upgrade TypeScript compiler to `v1.7.0-dev.20150828`
* [bugfix] Handle .tsx files appropriately (#597, #558)

v2.5.0-dev.4
---
* Upgrade TypeScript compiler to `v1.6.0-dev.20150825`

v2.5.0-dev.3
---
* Upgrade TypeScript compiler to `v1.6.0-dev.20150821`

v2.5.0-dev.2
---
* Upgrade TypeScript compiler to `v1.6.0-dev.20150811`
* [bug] fix `whitespace` false positive in JSX elements (#559)

v2.5.0-dev.1
---
* Upgrade TypeScript compiler to `v1.6.0-dev.20150805`
* [enhancement] Support `.tsx` syntax (#490)

v2.4.5
---
* [bugfix] fix false positives on `no-shadowed-variable` rule (#500)
* [enhancement] add `allow-trailing-underscore` option to `variable-name` rule

v2.4.4
---
* [bugfix] remove "typescript" block from package.json (#606)

v2.4.3
---
* [new-rule] `no-conditional-assignment` (#507)
* [new-rule] `member-access` (#552)
* [new-rule] `no-internal-module` (#513)
* [bugfix] small fixes to `sample.tslint.json` (#545)
* [bugfix] fix README docs for quotemark and indent (#523)
* [enhancement] update `findup-sync` and `underscore.string` dependencies
* [enhancement] add `"typescript"` field to `package.json` (#560)
* [enhancement] small improvements to CLI help text
* [enhancement] expose raw failures array in the JS API (#477)

v2.4.2
---
* [bug] remove npm-shrinkwrap.json from the published package

v2.4.0
---
* Upgraded Typescript compiler to 1.5.3
* [bugs] #332, #493, #509, #483
* [bug] fix error message in `no-var-keyword` rule
* [enhancement] CI tests are now run on node v0.12 in addition to v0.10
* **BREAKING**
    * `-f` option removed from CLI

v2.3.1-beta
---
* [bugs] #137 #434 #451 #456
* [new-rule] `no-require-imports` disallows `require()` style imports
* [new-rule] `no-shadowed-variable` moves over shadowed variable checking from `no-duplicate-variable` into its own rule
* **BREAKING**
    * `no-duplicate-variable` now only checks for duplicates within the same block scope; enable `no-shadowed-variable` to get duplicate-variable checking across block scopes
* [enhancement] `no-duplicate-variable`, `no-shadowed-variable`, and `no-use-before-declare` now support ES6 destructuring
* [enhancement] tslint CLI now uses a default configuration if no config file is found

v2.3.0-beta
---
* [bugs] #401 #367 #324 #352
* [new-rule] `no-var-keyword` disallows `var` in favor of `let` and `const`
* [new-rule] `sort-object-literal-keys` forces object-literal keys to be sorted alphabetically
* Add support for ES6 destructuring and module syntax (affects `variable-name`, `no-use-before-declare`, `whitespace` and `no-unused-variable`)
* Add support for ES6 for-of and spread operator syntax
* Use tsconfig.json & JSCS in the build system

v2.2.0-beta
---
* Upgraded Typescript compiler to 1.5.0-beta
* **BREAKING CHANGES**
    * due to changes to the typescript compiler API, old custom rules may no longer work and may need to be rewritten
    * the JSON formatter's line and character positions are now back to being 0-indexed instead of 1-indexed
* [bugs] #328 #334 #319 #351 #365 #254
* [bug] fixes for tslint behavior around template strings (fixes #357, #349, #332, and more)
* [new-rule] `align` rule now enforces vertical alignment on parameters, arguments, and statements
* [new-rule] `switch-default` enforces a `default` case in `switch` statements
* [feature] `no-duplicate-variable` rule now additionally checks if function parameters have been shadowed
* Additional fixes to existing rules to work as before with the typescript 1.5 compiler

v2.1.1
---
* [bugs] #292 #293 #295 #301 #302
* Some internal refactoring
* Added Windows CI testing (appveyor)

v2.1.0
---
* Fix crash on Windows

v2.0.1
---
* Upgraded Typescript compiler to 1.4
* **BREAKING CHANGES**
    * typedef rule options were modified:
        * index-signature removed as no longer necessary
        * property-signature renamed to property-declaration
        * variable-declarator renamed to variable-declaration
        * member-variable-declarator renamed to member-variable-declaration
    * typedef-whitespace rule options were modified:
        * catch-clause was removed as invalid
        * further options were added, see readme for more details
    * due to changes to the typescript compiler API, old custom rules may no longer work and may need to be rewritten
    * the JSON formatter's line and character positions are now 1-indexed instead of 0-indexed

v1.2.0
---
* [bug] #245

v1.0.1
---
* [bug] #238

v1.0.0
---
* upgrade TypeScript compiler to 1.3
* **BREAKING CHANGES**
    * all error messages now start with a lower-case character and do not end with a period
    * all rule options are consistent in nomenclature. The `typedef` and `typedef-whitespace` rules now take in hyphenated options
    * `unused-variables` rule cannot find unused private variables defined in the constructor due to a bug in 1.3 compiler
    * `indent` rule has changed to only check for tabs or spaces and not enforce indentation levels

v0.4.12
---
* multiple files with -f on cli
* config file search starts with input file

v0.4.11
---
* [bugs] #136, #163
* internal refactors

v0.4.10
---
* [bugs] #138, #145, #146, #148

v0.4.9
---
* [new-rule] `no-any` disallows all uses of `any`
* [bug] `/* tslint:disable */` now disables semicolon rule as well
* [bug] delete operator no longer results in a false positive for `no-unused-expression`

v0.4.8
---
* [new-rule] `no-var-requires` disallows require statements not part of an import statement
* [new-rule] `typedef` rule also checks for member variables
* [bug] `no-unused-variable` no longer triggers false positives for class members labeled only `static`
* [bug] `no-unused-expression` no longer triggers false positives for `"use strict";` expressions
* [bug] `use-strict` works correctly on function declarations
* [bug] config file is now discoverable from other drives on Windows

v0.4.7
---
* [new-rule] added `no-unused-expression` rule which disallows unused expression statements
* [feature] the `check-operator` option for the `whitespace` rule now checks whitespace around the => token
* [bug] `no-use-before-declare-rule` no longer triggers false positives for member variables of classes used before the class is declared
* [bug] semicolon at end of file no longer triggers false positives for `whitespace` rule
* [bug] hoisted functions no longer cause false positives for the `no-unreachable` rule
* [bug] the rule loader no longer transforms/ignores the leading and trailing underscores and dashes of rule names in the config file
* [bug] `export import` statements no longer false positives for `no-unused-variable-rule`
* [docs] added documentation for creating custom rules and formatters
* [docs] added sample `tslint.json` file, under `docs/sample.tslint.json`

v0.4.6
---
* [build] migrated build to use `grunt-ts` instead of `grunt-typescript`
* [feature] `package.json` now contains a `tslintConfig` paramater to allow users to specify the location of the configuration file there
* [feature] tslint now searches for the configuration file in the user's home directory if not found in the current path
* [bug] unbraced conditionals no longer cause false positives for the `no-unreachable` rule

v0.4.5
---
* [feature] `no-unused-variable` no longer checks parameters by defualt. Parameters are now only checked if the `check-parameters` option is set.
* [bug] `no-unused-variable` parameter check no longer fails on variable argument parameters (like ...args) and on cases where the parameters are broken up by newlines.

v0.4.4
---
* [bug] `no-unused-variable` validates function parameters and constructor methods
* [bug] `no-empty` and `no-trailing-comma` rules handle empty objects

v0.4.3
---
* [new-rule] `no-unused-variable`
* [new-rule] `no-trailing-comma`
* [new-rule] `no-use-before-declare`
* [feature] support `--version` in CLI
* [feature] expose rule names to custom formatters
* [feature] add `verbose` formatter
* [bug] `no-empty` allows constructors with member declaration parameters
* [bug] CLI supports `--help`
* [bug] `max-line-length` allows CRLF endings<|MERGE_RESOLUTION|>--- conflicted
+++ resolved
@@ -1,13 +1,10 @@
 Change Log
 ===
 
-<<<<<<< HEAD
-=======
 v3.7.1
 ---
 * Stable release containing changes from the last dev release
 
->>>>>>> cc505ee1
 v3.7.0-dev.2
 ---
 * [bugfix] Improve handling of paths provided via the -c CLI option (#1083)
