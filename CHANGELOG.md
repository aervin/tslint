--- conflicted
+++ resolved
@@ -1,12 +1,6 @@
 Change Log
 ===
 
-<<<<<<< HEAD
-v4.5.1-dev.0
----
-
-* Include latest v4.5.1 changes
-=======
 <!--
 
 v5.0.0
@@ -42,7 +36,11 @@
       }``
 
 -->
->>>>>>> 3ea76fa0
+
+v4.5.1-dev.0
+---
+
+* Include latest v4.5.1 changes
 
 v4.5.1
 ---
