--- conflicted
+++ resolved
@@ -1,10 +1,6 @@
 {
   "name": "tslint",
-<<<<<<< HEAD
-  "version": "4.3.0-dev.0",
-=======
-  "version": "4.5.1",
->>>>>>> 127d0fdf
+  "version": "4.5.1-dev.0",
   "description": "An extensible static analysis linter for the TypeScript language",
   "bin": {
     "tslint": "./bin/tslint"
@@ -51,7 +47,7 @@
     "update-notifier": "^2.0.0"
   },
   "peerDependencies": {
-    "typescript": ">=2.0.0"
+    "typescript": ">=2.0.0-dev || >=2.1.0-dev || >=2.2.0-dev || >=2.3.0-dev"
   },
   "devDependencies": {
     "@types/babel-code-frame": "^6.20.0",
@@ -75,14 +71,7 @@
     "rimraf": "^2.5.4",
     "tslint": "next",
     "tslint-test-config-non-relative": "file:test/external/tslint-test-config-non-relative",
-<<<<<<< HEAD
-    "typescript": ">=2.1.0-dev"
-  },
-  "peerDependencies": {
-    "typescript": ">=2.0.0-dev || >=2.1.0-dev || >=2.2.0-dev || >=2.3.0-dev"
-=======
-    "typescript": "^2.2.1"
->>>>>>> 127d0fdf
+    "typescript": ">=2.3.0-dev"
   },
   "license": "Apache-2.0",
   "engines": {
